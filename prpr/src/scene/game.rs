use super::{draw_background, request_input, return_input, show_message, take_input, EndingScene, NextScene, Scene};
use crate::{
    config::Config,
    core::{copy_fbo, BadNote, Chart, Effect, Point, Resource, UIElement, Vector, JUDGE_LINE_GOOD_COLOR, JUDGE_LINE_PERFECT_COLOR},
    ext::{screen_aspect, RectExt, SafeTexture},
    fs::FileSystem,
    info::{ChartFormat, ChartInfo},
    judge::Judge,
    parse::{parse_pec, parse_phigros, parse_rpe},
    time::TimeManager,
    ui::{RectButton, Ui},
};
use anyhow::{bail, Context, Result};
use concat_string::concat_string;
use macroquad::{prelude::*, window::InternalGlContext};
use sasa::{Music, MusicParams};
use std::{
    ops::{DerefMut, Range},
    rc::Rc,
};

const WAIT_TIME: f32 = 0.5;
const AFTER_TIME: f32 = 0.7;

fn fmt_time(t: f32) -> String {
    let f = t < 0.;
    let t = t.abs();
    let secs = t % 60.;
    let mut t = (t / 60.) as u64;
    let mins = t % 60;
    t /= 60;
    let hrs = t % 100;
    format!("{}{hrs:02}:{mins:02}:{secs:05.2}", if f { "-" } else { "" })
}

#[cfg(target_arch = "wasm32")]
#[wasm_bindgen::prelude::wasm_bindgen]
extern "C" {
    fn on_game_start();
}

#[derive(PartialEq, Eq)]
pub enum GameMode {
    Normal,
    TweakOffset,
    Exercise,
}

#[derive(Clone)]
enum State {
    Starting,
    BeforeMusic,
    Playing,
    Ending,
}

pub struct GameScene {
    should_exit: bool,
    next_scene: Option<NextScene>,

    pub mode: GameMode,
    pub res: Resource,
    pub chart: Chart,
    pub judge: Judge,
    pub gl: InternalGlContext<'static>,
    info_offset: f32,
    compatible_mode: bool,
    effects: Vec<Effect>,

    first_in: bool,
    exercise_range: Range<f32>,
    exercise_press: Option<(i8, u64)>,
    exercise_btns: (RectButton, RectButton),

    pub music: Music,

    get_size_fn: Rc<dyn Fn() -> (u32, u32)>,

    state: State,
    last_update_time: f64,
    pause_rewind: Option<f64>,

    bad_notes: Vec<BadNote>,
}

macro_rules! reset {
    ($self:ident, $res:expr, $tm:ident) => {{
        $self.bad_notes.clear();
        $self.judge.reset();
        $self.chart.reset();
        $res.judge_line_color = JUDGE_LINE_PERFECT_COLOR;
        $self.music.pause()?;
        $self.music.seek_to(0.)?;
        $tm.reset();
        $self.last_update_time = $tm.now();
        $self.state = State::Starting;
    }};
}

impl GameScene {
    pub const BEFORE_TIME: f32 = 0.7;
    pub const FADEOUT_TIME: f32 = WAIT_TIME + AFTER_TIME + 0.3;

    pub async fn load_chart(fs: &mut Box<dyn FileSystem>, info: &ChartInfo) -> Result<Chart> {
        async fn load_chart_bytes(fs: &mut Box<dyn FileSystem>, info: &ChartInfo) -> Result<Vec<u8>> {
            if let Ok(bytes) = fs.load_file(&info.chart).await {
                return Ok(bytes);
            }
            if let Some(name) = info.chart.strip_suffix(".pec") {
                if let Ok(bytes) = fs.load_file(&concat_string!(name, ".json")).await {
                    return Ok(bytes);
                }
            }
            bail!("Cannot find chart file")
        }
        let text = String::from_utf8(load_chart_bytes(fs, info).await.context("Failed to load chart")?)?;
        let format = info.format.clone().unwrap_or_else(|| {
            if text.starts_with('{') {
                if text.contains("\"META\"") {
                    ChartFormat::Rpe
                } else {
                    ChartFormat::Pgr
                }
            } else {
                ChartFormat::Pec
            }
        });
        let mut chart = match format {
            ChartFormat::Rpe => parse_rpe(&text, fs.deref_mut()).await,
            ChartFormat::Pgr => parse_phigros(&text),
            ChartFormat::Pec => parse_pec(&text),
        }?;
        chart.settings.hold_partial_cover = info.hold_partial_cover;
        Ok(chart)
    }

    pub async fn new(
        mode: GameMode,
        info: ChartInfo,
        mut config: Config,
        mut fs: Box<dyn FileSystem>,
        player: Option<SafeTexture>,
        background: SafeTexture,
        illustration: SafeTexture,
        get_size_fn: Rc<dyn Fn() -> (u32, u32)>,
    ) -> Result<Self> {
        match mode {
            GameMode::TweakOffset => {
                config.autoplay = true;
            }
            GameMode::Exercise => {
                config.autoplay = false;
            }
            _ => {}
        }
        let mut chart = Self::load_chart(&mut fs, &info).await?;
        let effects = std::mem::take(&mut chart.global_effects);
        if config.fxaa {
            chart
                .effects
                .push(Effect::new(0.0..f32::INFINITY, include_str!("fxaa.glsl"), Vec::new(), false).unwrap());
        }

        let info_offset = info.offset;
        let mut res = Resource::new(config, info, fs, player, background, illustration, chart.effects.is_empty() && effects.is_empty())
            .await
            .context("Failed to load resources")?;
        let exercise_range = (chart.offset + info_offset + res.config.offset)..res.track_length;

        let judge = Judge::new(&chart);

        let music = Self::new_music(&mut res)?;
        Ok(Self {
            should_exit: false,
            next_scene: None,

            mode,
            res,
            chart,
            judge,
            gl: unsafe { get_internal_gl() },
            compatible_mode: false,
            effects,
            info_offset,

            first_in: false,
            exercise_range,
            exercise_press: None,
            exercise_btns: (RectButton::new(), RectButton::new()),

            music,

            get_size_fn,

            state: State::Starting,
            last_update_time: 0.,
            pause_rewind: None,

            bad_notes: Vec::new(),
        })
    }

    fn new_music(res: &mut Resource) -> Result<Music> {
        res.audio.create_music(
            res.music.clone(),
            MusicParams {
                amplifier: res.config.volume_music as _,
                playback_rate: res.config.speed as _,
                ..Default::default()
            },
        )
    }

    fn ui(&mut self, ui: &mut Ui, tm: &mut TimeManager) -> Result<()> {
        let mut p = 1.;
        let time = tm.now() as f32;
        let _time = match self.state {
            State::Starting => {
                if time <= Self::BEFORE_TIME {
                    p = 1. - (1. - time / Self::BEFORE_TIME).powi(3);
                }
            }
            State::BeforeMusic => {
            }
            State::Playing => {
            }
            State::Ending => {
                let t = time - self.res.track_length - WAIT_TIME;
                p = 1. - (t / AFTER_TIME).min(1.).powi(2);
            }
        };
        let c = Color::new(1., 1., 1., self.res.alpha);
        let res = &mut self.res;
        let eps = 2e-2 / res.aspect_ratio;
        let top = -1. / res.aspect_ratio;
        let pause_w = 0.015;
        let pause_h = pause_w * 3.2;
        let pause_center = Point::new(pause_w * 3.5 - 1., top + eps * 2.8 + pause_h / 2.);
        if res.config.interactive
            && !tm.paused()
            && self.pause_rewind.is_none()
            && Judge::get_touches().iter().any(|touch| {
                touch.phase == TouchPhase::Started && {
                    let p = touch.position;
                    let p = Point::new(p.x, p.y);
                    (pause_center - p).norm() < 0.05
                }
            })
        {
            if !self.music.paused() {
                self.music.pause()?;
            }
            tm.pause();
        }
        let margin = 0.03;

        self.chart.with_element(ui, res, UIElement::Score, |ui, color, scale| {
            ui.text(format!("{:07}", self.judge.score()))
<<<<<<< HEAD
                .pos(1. - margin, top + eps * 2.8 - (1.-p)*0.4)
=======
                .pos(1. - margin, top + eps * 2.2)
>>>>>>> 78908f01
                .anchor(1., 0.)
                .size(0.8)
                .color(Color { a: color.a * c.a, ..color })
                .scale(scale)
                .draw();
        });
        self.chart.with_element(ui, res, UIElement::Pause, |ui, color, scale| {
            let mut r = Rect::new(pause_w * 3.0 - 1., top + eps * 3.5 - (1.-p)*0.4, pause_w, pause_h);
            let ct = Vector::new(r.x + pause_w, r.y + r.h / 2.);
            let c = Color { a: color.a * c.a, ..color };
            ui.with(scale.prepend_translation(&-ct).append_translation(&ct), |ui| {
                ui.fill_rect(r, c);
                r.x += pause_w * 2.;
                ui.fill_rect(r, c);
            });
        });
        if self.judge.combo >= 3 {
            let btm = self.chart.with_element(ui, res, UIElement::ComboNumber, |ui, color, scale| {
                ui.text(self.judge.combo.to_string())
<<<<<<< HEAD
                    .pos(0., top + eps * 2.6 - (1.-p)*0.4)
=======
                    .pos(0., top + eps * 2.)
>>>>>>> 78908f01
                    .anchor(0.5, 0.)
                    .color(Color { a: color.a * c.a, ..color })
                    .scale(scale)
                    .draw()
                    .bottom()
            });
            self.chart.with_element(ui, res, UIElement::Combo, |ui, color, scale| {
                ui.text(if res.config.autoplay { "AUTOPLAY" } else { "COMBO" })
<<<<<<< HEAD
                    .pos(0., top + 0.09 + eps * 1.1 - (1.-p)*0.4)
=======
                    .pos(0., btm + 0.01)
>>>>>>> 78908f01
                    .anchor(0.5, 0.)
                    .size(0.4)
                    .color(Color { a: color.a * c.a, ..color })
                    .scale(scale)
                    .draw();
            });
        }
        let lf = -1. + margin;
        let bt = -top - eps * 2.8;
        self.chart.with_element(ui, res, UIElement::Name, |ui, color, scale| {
            ui.text(&res.info.name)
                .pos(lf, bt + (1.-p)*0.4)
                .anchor(0., 1.)
                .size(0.5)
                .color(Color { a: color.a * c.a, ..color })
                .scale(scale)
                .draw();
        });
        self.chart.with_element(ui, res, UIElement::Level, |ui, color, scale| {
            ui.text(&res.info.level)
                .pos(-lf, bt + (1.-p)*0.4)
                .anchor(1., 1.)
                .size(0.5)
                .color(Color { a: color.a * c.a, ..color })
                .scale(scale)
                .draw();
        });
        let hw = 0.003;
        let height = eps * 1.2;
        let dest = 2. * res.time / res.track_length;
        self.chart.with_element(ui, res, UIElement::Bar, |ui, color, scale| {
            let ct = Vector::new(0., top + height / 2.);
            ui.with(scale.prepend_translation(&-ct).append_translation(&ct), |ui| {
                ui.fill_rect(
                    Rect::new(-1., top, dest, height),
                    Color {
                        a: color.a * c.a * 0.6,
                        ..color
                    },
                );
                ui.fill_rect(Rect::new(-1. + dest - hw, top, hw * 2., height), Color { a: color.a * c.a, ..color });
            });
        });
        Ok(())
    }

    fn overlay_ui(&mut self, ui: &mut Ui, tm: &mut TimeManager) -> Result<()> {
        let c = Color::new(1., 1., 1., self.res.alpha);
        let res = &mut self.res;
        if tm.paused() {
            let h = 1. / res.aspect_ratio;
            draw_rectangle(-1., -h, 2., h * 2., Color::new(0., 0., 0., 0.6));
            let o = if self.mode == GameMode::Exercise { -0.3 } else { 0. };
            let s = 0.06;
            let w = 0.05;
            draw_texture_ex(
                *res.icon_back,
                -s * 3. - w,
                -s + o,
                c,
                DrawTextureParams {
                    dest_size: Some(vec2(s * 2., s * 2.)),
                    ..Default::default()
                },
            );
            draw_texture_ex(
                *res.icon_retry,
                -s,
                -s + o,
                c,
                DrawTextureParams {
                    dest_size: Some(vec2(s * 2., s * 2.)),
                    ..Default::default()
                },
            );
            draw_texture_ex(
                *res.icon_resume,
                s + w,
                -s + o,
                c,
                DrawTextureParams {
                    dest_size: Some(vec2(s * 2., s * 2.)),
                    ..Default::default()
                },
            );
            if res.config.interactive {
                let mut clicked = None;
                for touch in Judge::get_touches() {
                    if touch.phase != TouchPhase::Started {
                        continue;
                    }
                    let p = touch.position;
                    let p = Point::new(p.x, p.y);
                    for i in -1..=1 {
                        let ct = Point::new((s * 2. + w) * i as f32, o);
                        let d = p - ct;
                        if d.x.abs() <= s && d.y.abs() <= s {
                            clicked = Some(i);
                            break;
                        }
                    }
                }
                match clicked {
                    Some(-1) => {
                        self.should_exit = true;
                    }
                    Some(0) => {
                        reset!(self, res, tm);
                    }
                    Some(1) => {
                        let mut pos = self.music.position();
                        if self.mode == GameMode::Exercise && tm.now() > self.exercise_range.end as f64 {
                            tm.seek_to(self.exercise_range.start as f64);
                            self.music.seek_to(self.exercise_range.start)?;
                            pos = self.exercise_range.start;
                        }
                        self.music.play()?;
                        res.time -= 3.;
                        let dst = pos - 3.;
                        if dst < 0. {
                            self.music.pause()?;
                            self.state = State::BeforeMusic;
                        } else {
                            self.music.seek_to(dst)?;
                        }
                        tm.resume();
                        tm.seek_to(tm.now() - 3.);
                        self.pause_rewind = Some(tm.now() - 0.2);
                    }
                    _ => {}
                }
            }
            if self.mode == GameMode::Exercise {
                ui.dy(0.06);
                let hw = 0.7;
                let h = 0.06;
                let eh = 0.12;
                let rad = 0.03;
                let sp = self.offset().min(0.);
                ui.fill_rect(Rect::new(-hw, -h, hw * 2., h * 2.), GRAY);
                let st = -hw + (self.exercise_range.start - sp) / (self.res.track_length - sp) * hw * 2.;
                let en = -hw + (self.exercise_range.end - sp) / (self.res.track_length - sp) * hw * 2.;
                let t = tm.now() as f32;
                let cur = -hw + (t - sp) / (self.res.track_length - sp) * hw * 2.;
                ui.fill_rect(Rect::new(st, -h, en - st, h * 2.), WHITE);
                ui.fill_rect(Rect::new(st, -eh, 0., eh + h).feather(0.005), BLUE);
                ui.fill_circle(st, -eh, rad, BLUE);
                if self.exercise_press.is_none() {
                    let r = ui.rect_to_global(Rect::new(st, -eh, 0., 0.).feather(rad));
                    self.exercise_press = Judge::get_touches()
                        .iter()
                        .find(|it| it.phase == TouchPhase::Started && r.contains(it.position))
                        .map(|it| (-1, it.id));
                }
                ui.fill_rect(Rect::new(en, -h, 0., eh + h).feather(0.005), RED);
                ui.fill_circle(en, eh, rad, RED);
                if self.exercise_press.is_none() {
                    let r = ui.rect_to_global(Rect::new(en, eh, 0., 0.).feather(rad));
                    self.exercise_press = Judge::get_touches()
                        .iter()
                        .find(|it| it.phase == TouchPhase::Started && r.contains(it.position))
                        .map(|it| (1, it.id));
                }
                ui.fill_rect(Rect::new(cur, -h, 0., h * 2.).feather(0.005), GREEN);
                ui.fill_circle(cur, 0., rad, GREEN);
                if self.exercise_press.is_none() {
                    let r = ui.rect_to_global(Rect::new(cur, 0., 0., 0.).feather(rad));
                    self.exercise_press = Judge::get_touches()
                        .iter()
                        .find(|it| it.phase == TouchPhase::Started && r.contains(it.position))
                        .map(|it| (0, it.id));
                }
                ui.text(fmt_time(t)).pos(0., -0.23).anchor(0.5, 0.).size(0.8).draw();
                if let Some((ctrl, id)) = &self.exercise_press {
                    if let Some(touch) = Judge::get_touches().iter().rfind(|it| it.id == *id) {
                        let x = touch.position.x;
                        let p = (x + hw) / (hw * 2.) * (self.res.track_length - sp) + sp;
                        let p = if self.res.track_length - sp <= 3. || *ctrl == 0 {
                            p.clamp(sp, self.res.track_length)
                        } else {
                            p.clamp(
                                if *ctrl == -1 { sp } else { self.exercise_range.start + 3. },
                                if *ctrl == -1 {
                                    self.exercise_range.end - 3.
                                } else {
                                    self.res.track_length
                                },
                            )
                        };
                        if *ctrl == 0 {
                            tm.seek_to(p as f64);
                            self.music.seek_to(p)?;
                        } else {
                            *(if *ctrl == -1 {
                                &mut self.exercise_range.start
                            } else {
                                &mut self.exercise_range.end
                            }) = p;
                        }
                        if matches!(touch.phase, TouchPhase::Cancelled | TouchPhase::Ended) {
                            self.exercise_press = None;
                        }
                    }
                }
                ui.dy(0.2);
                let r = ui.text("至").size(0.8).anchor(0.5, 0.).draw();
                let mut tx = ui
                    .text(fmt_time(self.exercise_range.start))
                    .pos(r.x - 0.02, 0.)
                    .anchor(1., 0.)
                    .size(0.8)
                    .color(BLACK);
                let re = tx.measure();
                self.exercise_btns.0.set(tx.ui, re);
                tx.ui
                    .fill_rect(re.feather(0.01), Color::new(1., 1., 1., if self.exercise_btns.0.touching() { 0.5 } else { 1. }));
                tx.draw();

                let mut tx = ui
                    .text(fmt_time(self.exercise_range.end))
                    .pos(r.right() + 0.02, 0.)
                    .size(0.8)
                    .color(BLACK);
                let re = tx.measure();
                self.exercise_btns.1.set(tx.ui, re);
                tx.ui
                    .fill_rect(re.feather(0.01), Color::new(1., 1., 1., if self.exercise_btns.1.touching() { 0.5 } else { 1. }));
                tx.draw();
            }
        }
        if let Some(time) = self.pause_rewind {
            let dt = tm.now() - time;
            let t = 3 - dt.floor() as i32;
            if t <= 0 {
                self.pause_rewind = None;
            } else {
                let a = (1. - dt as f32 / 3.) * 1.;
                let h = 1. / self.res.aspect_ratio;
                draw_rectangle(-1., -h, 2., h * 2., Color::new(0., 0., 0., a));
                ui.text(t.to_string()).anchor(0.5, 0.5).size(1.).color(c).draw();
            }
        }
        Ok(())
    }

    fn interactive(res: &Resource, state: &State) -> bool {
        res.config.interactive && matches!(state, State::Playing)
    }

    fn offset(&self) -> f32 {
        self.chart.offset + self.res.config.offset + self.info_offset
    }

    fn tweak_offset(&mut self, ui: &mut Ui, ita: bool) {
        ui.scope(|ui| {
            let width = 0.55;
            let height = 0.4;
            ui.dx(1. - width - 0.02);
            ui.dy(ui.top - height - 0.02);
            ui.fill_rect(Rect::new(0., 0., width, height), GRAY);
            ui.dy(0.02);
            ui.text("调整延迟").pos(width / 2., 0.).anchor(0.5, 0.).size(0.7).draw();
            ui.dy(0.16);
            let r = ui
                .text(format!("{}ms", (self.info_offset * 1000.).round() as i32))
                .pos(width / 2., 0.)
                .anchor(0.5, 0.)
                .size(0.6)
                .no_baseline()
                .draw();
            let d = 0.14;
            if ui.button("lg_sub", Rect::new(d, r.center().y, 0., 0.).feather(0.026), "-") && ita {
                self.info_offset -= 0.05;
            }
            if ui.button("lg_add", Rect::new(width - d, r.center().y, 0., 0.).feather(0.026), "+") && ita {
                self.info_offset += 0.05;
            }
            let d = 0.08;
            if ui.button("sm_sub", Rect::new(d, r.center().y, 0., 0.).feather(0.022), "-") && ita {
                self.info_offset -= 0.005;
            }
            if ui.button("sm_add", Rect::new(width - d, r.center().y, 0., 0.).feather(0.022), "+") && ita {
                self.info_offset += 0.005;
            }
            let d = 0.03;
            if ui.button("ti_sub", Rect::new(d, r.center().y, 0., 0.).feather(0.017), "-") && ita {
                self.info_offset -= 0.001;
            }
            if ui.button("ti_add", Rect::new(width - d, r.center().y, 0., 0.).feather(0.017), "+") && ita {
                self.info_offset += 0.001;
            }
            ui.dy(0.14);
            let pad = 0.02;
            let spacing = 0.01;
            let mut r = Rect::new(pad, 0., (width - pad * 2. - spacing * 2.) / 3., 0.06);
            if ui.button("cancel", r, "取消") {
                self.next_scene = Some(NextScene::PopWithResult(Box::new(None::<f32>)));
            }
            r.x += r.w + spacing;
            if ui.button("reset", r, "重置") {
                self.info_offset = 0.;
            }
            r.x += r.w + spacing;
            if ui.button("save", r, "保存") {
                self.next_scene = Some(NextScene::PopWithResult(Box::new(Some(self.info_offset))));
            }
        });
    }
}

impl Scene for GameScene {
    fn enter(&mut self, tm: &mut TimeManager, target: Option<RenderTarget>) -> Result<()> {
        #[cfg(target_arch = "wasm32")]
        on_game_start();
        self.music = Self::new_music(&mut self.res)?;
        self.res.camera.render_target = target;
        tm.speed = self.res.config.speed as _;
        reset!(self, self.res, tm);
        set_camera(&self.res.camera);
        self.first_in = true;
        Ok(())
    }

    fn pause(&mut self, tm: &mut TimeManager) -> Result<()> {
        if !tm.paused() {
            self.pause_rewind = None;
            self.music.pause()?;
            tm.pause();
        }
        Ok(())
    }

    fn resume(&mut self, tm: &mut TimeManager) -> Result<()> {
        if !matches!(self.state, State::Playing) {
            tm.resume();
        }
        Ok(())
    }

    fn update(&mut self, tm: &mut TimeManager) -> Result<()> {
        self.res.audio.recover_if_needed()?;
        if matches!(self.state, State::Playing) {
            tm.update(self.music.position() as f64);
        }
        if self.mode == GameMode::Exercise && tm.now() > self.exercise_range.end as f64 && !tm.paused() {
            let state = self.state.clone();
            reset!(self, self.res, tm);
            self.state = state;
            tm.seek_to(self.exercise_range.start as f64);
            tm.pause();
            self.music.pause()?;
        }
        let offset = self.offset();
        let time = tm.now() as f32;
        let time = match self.state {
            State::Starting => {
                if time >= Self::BEFORE_TIME {
                    self.res.alpha = 1.;
                    self.state = State::BeforeMusic;
                    tm.reset();
                    tm.seek_to(if self.mode == GameMode::Exercise {
                        self.exercise_range.start as f64
                    } else {
                        offset.min(0.) as f64
                    });
                    self.last_update_time = tm.real_time();
                    if self.first_in && self.mode == GameMode::Exercise {
                        tm.pause();
                        self.first_in = false;
                    }
                    tm.now() as f32
                } else {
                    self.res.alpha = 1. - (1. - time / Self::BEFORE_TIME).powi(3);
                    if self.mode == GameMode::Exercise {
                        self.exercise_range.start
                    } else {
                        offset
                    }
                }
            }
            State::BeforeMusic => {
                if time >= 0.0 {
                    self.music.seek_to(time)?;
                    if !tm.paused() {
                        self.music.play()?;
                    }
                    self.state = State::Playing;
                }
                time
            }
            State::Playing => {
                if time > self.res.track_length + WAIT_TIME {
                    self.state = State::Ending;
                }
                time
            }
            State::Ending => {
                let t = time - self.res.track_length - WAIT_TIME;
                if t >= AFTER_TIME + 0.3 {
                    self.next_scene = match self.mode {
                        GameMode::Normal => Some(NextScene::Overlay(Box::new(EndingScene::new(
                            self.res.background.clone(),
                            self.res.illustration.clone(),
                            self.res.player.clone(),
                            self.res.icons.clone(),
                            self.res.icon_retry.clone(),
                            self.res.icon_proceed.clone(),
                            self.res.info.clone(),
                            self.judge.result(),
                            self.res.challenge_icons[self.res.config.challenge_color.clone() as usize].clone(),
                            &self.res.config,
                            self.res.ending_bgm_bytes.clone(),
                        )?))),
                        GameMode::TweakOffset => Some(NextScene::PopWithResult(Box::new(None::<f32>))),
                        GameMode::Exercise => None,
                    };
                }
                self.res.alpha = 1. - (t / AFTER_TIME).min(1.).powi(2);
                self.res.track_length
            }
        };
        let time = (time - offset).max(0.);
        self.res.time = time;
        if !tm.paused() && self.pause_rewind.is_none() {
            self.gl.quad_gl.viewport(self.res.camera.viewport);
            self.judge.update(&mut self.res, &mut self.chart, &mut self.bad_notes);
            self.gl.quad_gl.viewport(None);
        }
        self.res.judge_line_color = if self.judge.counts[2] + self.judge.counts[3] == 0 {
            if self.judge.counts[1] == 0 {
                JUDGE_LINE_PERFECT_COLOR
            } else {
                JUDGE_LINE_GOOD_COLOR
            }
        } else {
            WHITE
        };
        self.res.judge_line_color.a *= self.res.alpha;
        self.chart.update(&mut self.res);
        let res = &mut self.res;
        if res.config.interactive && is_key_pressed(KeyCode::Space) {
            if tm.paused() {
                if matches!(self.state, State::Playing) {
                    self.music.play()?;
                    tm.resume();
                }
            } else if matches!(self.state, State::Playing | State::BeforeMusic) {
                if !self.music.paused() {
                    self.music.pause()?;
                }
                tm.pause();
            }
        }
        if Self::interactive(res, &self.state) {
            if is_key_pressed(KeyCode::Left) {
                res.time -= 1.;
                let dst = (self.music.position() - 1.).max(0.);
                self.music.seek_to(dst)?;
                tm.seek_to(dst as f64);
            }
            if is_key_pressed(KeyCode::Right) {
                res.time += 5.;
                let dst = (self.music.position() + 5.).min(res.track_length);
                self.music.seek_to(dst)?;
                tm.seek_to(dst as f64);
            }
            if is_key_pressed(KeyCode::Q) {
                self.should_exit = true;
            }
        }
        for e in &mut self.effects {
            e.update(&self.res);
        }
        if let Some((id, text)) = take_input() {
            let parse_time = |s: &str| -> Option<f32> {
                if s.is_empty() {
                    return None;
                }
                let r = s.split(':').collect::<Vec<_>>();
                if r.len() > 3 {
                    return None;
                }
                let mut iter = r.into_iter().rev();
                let mut res = iter.next().unwrap().parse::<f32>().ok()?;
                if res < 0. {
                    return None;
                }
                if let Some(mins) = iter.next() {
                    res += mins.parse::<u32>().ok()? as f32 * 60.;
                }
                if let Some(hrs) = iter.next() {
                    res += hrs.parse::<u32>().ok()? as f32 * 3600.;
                }
                Some(res)
            };
            let offset = self.offset().min(0.);
            #[allow(clippy::manual_clamp)]
            match id.as_str() {
                "exercise_start" => {
                    if let Some(t) = parse_time(&text) {
                        if !(offset..self.res.track_length.min(self.exercise_range.end - 3.).max(offset)).contains(&t) {
                            show_message("时间不在范围内");
                        } else {
                            self.exercise_range.start = t;
                            show_message("设置成功");
                        }
                    } else {
                        show_message("格式有误");
                    }
                }
                "exercise_end" => {
                    if let Some(t) = parse_time(&text) {
                        if !((self.exercise_range.start + 3.).max(offset).min(self.res.track_length)..self.res.track_length).contains(&t) {
                            show_message("时间不在范围内");
                        } else {
                            self.exercise_range.end = t;
                            show_message("设置成功");
                        }
                    } else {
                        show_message("格式有误");
                    }
                }
                _ => return_input(id, text),
            }
        }
        Ok(())
    }

    fn touch(&mut self, tm: &mut TimeManager, touch: &Touch) -> Result<bool> {
        if self.mode == GameMode::Exercise && tm.paused() {
            if self.exercise_btns.0.touch(touch) {
                request_input("exercise_start", &fmt_time(self.exercise_range.start));
                return Ok(true);
            }
            if self.exercise_btns.1.touch(touch) {
                request_input("exercise_end", &fmt_time(self.exercise_range.end));
                return Ok(true);
            }
        }
        Ok(false)
    }

    fn render(&mut self, tm: &mut TimeManager, ui: &mut Ui) -> Result<()> {
        let res = &mut self.res;
        let asp = screen_aspect();
        let dim = (self.get_size_fn)();
        if res.update_size(dim) {
            set_camera(&res.camera);
        }

        let msaa = res.config.sample_count > 1;

        let chart_onto = res
            .chart_target
            .as_ref()
            .map(|it| if msaa { it.input() } else { it.output() })
            .or(res.camera.render_target);
        push_camera_state();
        self.gl.quad_gl.viewport(None);
        set_camera(&Camera2D {
            zoom: vec2(1., -screen_aspect()),
            render_target: chart_onto,
            ..Default::default()
        });
        clear_background(BLACK);
        draw_background(*res.background);
        pop_camera_state();

        self.gl.quad_gl.render_pass(chart_onto.map(|it| it.render_pass));
        self.gl.quad_gl.viewport(res.camera.viewport);

        let h = 1. / res.aspect_ratio;
        draw_rectangle(-1., -h, 2., h * 2., Color::new(0., 0., 0., res.alpha * 0.6));

        self.chart.render(ui, res);

        self.gl.quad_gl.render_pass(
            res.chart_target
                .as_ref()
                .map(|it| it.output().render_pass)
                .or_else(|| res.camera.render_pass()),
        );

        self.bad_notes.retain(|dummy| dummy.render(res));
        let t = tm.real_time();
        let dt = (t - std::mem::replace(&mut self.last_update_time, t)) as f32;
        if res.config.particle {
            res.emitter.draw(dt);
        }
        self.ui(ui, tm)?;
        self.overlay_ui(ui, tm)?;

        if self.mode == GameMode::TweakOffset {
            push_camera_state();
            self.gl.quad_gl.viewport(None);
            set_camera(&Camera2D {
                zoom: vec2(1., -screen_aspect()),
                render_target: self.res.chart_target.as_ref().map(|it| it.output()).or(self.res.camera.render_target),
                ..Default::default()
            });
            self.tweak_offset(ui, Self::interactive(&self.res, &self.state));
            pop_camera_state();
        }

        if !self.res.no_effect && !self.effects.is_empty() {
            push_camera_state();
            set_camera(&Camera2D {
                zoom: vec2(1., asp),
                ..Default::default()
            });
            for e in &self.effects {
                e.render(&mut self.res);
            }
            pop_camera_state();
        }
        if msaa || !self.res.no_effect {
            // render the texture onto screen
            if let Some(target) = &self.res.chart_target {
                self.gl.flush();
                if !self.compatible_mode
                    && !copy_fbo(
                        target.output().render_pass.gl_internal_id(self.gl.quad_context),
                        self.res
                            .camera
                            .render_target
                            .map_or(0, |it| it.render_pass.gl_internal_id(self.gl.quad_context)),
                        dim,
                    )
                {
                    self.compatible_mode = true;
                }
                if self.compatible_mode {
                    push_camera_state();
                    self.gl.quad_gl.viewport(None);
                    set_camera(&Camera2D {
                        zoom: vec2(1., screen_aspect()),
                        render_target: self.res.camera.render_target,
                        ..Default::default()
                    });
                    draw_texture_ex(
                        target.output().texture,
                        -1.,
                        -ui.top,
                        WHITE,
                        DrawTextureParams {
                            dest_size: Some(vec2(2., ui.top * 2.)),
                            ..Default::default()
                        },
                    );
                    pop_camera_state();
                }
            }
        }
        Ok(())
    }

    fn next_scene(&mut self, tm: &mut TimeManager) -> NextScene {
        if self.should_exit {
            if tm.paused() {
                tm.resume();
            }
            tm.speed = 1.0;
            match self.mode {
                GameMode::Normal | GameMode::Exercise => NextScene::Pop,
                GameMode::TweakOffset => NextScene::PopWithResult(Box::new(None::<f32>)),
            }
        } else if let Some(next_scene) = self.next_scene.take() {
            tm.speed = 1.0;
            next_scene
        } else {
            NextScene::None
        }
    }
}<|MERGE_RESOLUTION|>--- conflicted
+++ resolved
@@ -212,21 +212,20 @@
     }
 
     fn ui(&mut self, ui: &mut Ui, tm: &mut TimeManager) -> Result<()> {
-        let mut p = 1.;
         let time = tm.now() as f32;
-        let _time = match self.state {
+        let p = match self.state {
             State::Starting => {
                 if time <= Self::BEFORE_TIME {
-                    p = 1. - (1. - time / Self::BEFORE_TIME).powi(3);
-                }
-            }
-            State::BeforeMusic => {
-            }
-            State::Playing => {
-            }
+                    1. - (1. - time / Self::BEFORE_TIME).powi(3)
+                } else {
+                    1.
+                }
+            }
+            State::BeforeMusic => 1.,
+            State::Playing => 1.,
             State::Ending => {
                 let t = time - self.res.track_length - WAIT_TIME;
-                p = 1. - (t / AFTER_TIME).min(1.).powi(2);
+                1. - (t / AFTER_TIME).min(1.).powi(2)
             }
         };
         let c = Color::new(1., 1., 1., self.res.alpha);
@@ -256,11 +255,7 @@
 
         self.chart.with_element(ui, res, UIElement::Score, |ui, color, scale| {
             ui.text(format!("{:07}", self.judge.score()))
-<<<<<<< HEAD
-                .pos(1. - margin, top + eps * 2.8 - (1.-p)*0.4)
-=======
-                .pos(1. - margin, top + eps * 2.2)
->>>>>>> 78908f01
+                .pos(1. - margin, top + eps * 2.2 - (1. - p) * 0.4)
                 .anchor(1., 0.)
                 .size(0.8)
                 .color(Color { a: color.a * c.a, ..color })
@@ -268,7 +263,7 @@
                 .draw();
         });
         self.chart.with_element(ui, res, UIElement::Pause, |ui, color, scale| {
-            let mut r = Rect::new(pause_w * 3.0 - 1., top + eps * 3.5 - (1.-p)*0.4, pause_w, pause_h);
+            let mut r = Rect::new(pause_w * 3.0 - 1., top + eps * 3.5 - (1. - p) * 0.4, pause_w, pause_h);
             let ct = Vector::new(r.x + pause_w, r.y + r.h / 2.);
             let c = Color { a: color.a * c.a, ..color };
             ui.with(scale.prepend_translation(&-ct).append_translation(&ct), |ui| {
@@ -280,11 +275,7 @@
         if self.judge.combo >= 3 {
             let btm = self.chart.with_element(ui, res, UIElement::ComboNumber, |ui, color, scale| {
                 ui.text(self.judge.combo.to_string())
-<<<<<<< HEAD
-                    .pos(0., top + eps * 2.6 - (1.-p)*0.4)
-=======
-                    .pos(0., top + eps * 2.)
->>>>>>> 78908f01
+                    .pos(0., top + eps * 2. - (1. - p) * 0.4)
                     .anchor(0.5, 0.)
                     .color(Color { a: color.a * c.a, ..color })
                     .scale(scale)
@@ -293,11 +284,7 @@
             });
             self.chart.with_element(ui, res, UIElement::Combo, |ui, color, scale| {
                 ui.text(if res.config.autoplay { "AUTOPLAY" } else { "COMBO" })
-<<<<<<< HEAD
-                    .pos(0., top + 0.09 + eps * 1.1 - (1.-p)*0.4)
-=======
                     .pos(0., btm + 0.01)
->>>>>>> 78908f01
                     .anchor(0.5, 0.)
                     .size(0.4)
                     .color(Color { a: color.a * c.a, ..color })
@@ -309,7 +296,7 @@
         let bt = -top - eps * 2.8;
         self.chart.with_element(ui, res, UIElement::Name, |ui, color, scale| {
             ui.text(&res.info.name)
-                .pos(lf, bt + (1.-p)*0.4)
+                .pos(lf, bt + (1. - p) * 0.4)
                 .anchor(0., 1.)
                 .size(0.5)
                 .color(Color { a: color.a * c.a, ..color })
@@ -318,7 +305,7 @@
         });
         self.chart.with_element(ui, res, UIElement::Level, |ui, color, scale| {
             ui.text(&res.info.level)
-                .pos(-lf, bt + (1.-p)*0.4)
+                .pos(-lf, bt + (1. - p) * 0.4)
                 .anchor(1., 1.)
                 .size(0.5)
                 .color(Color { a: color.a * c.a, ..color })
